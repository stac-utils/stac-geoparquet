import json
<<<<<<< HEAD
=======
from io import BytesIO
>>>>>>> ab8768c3
from pathlib import Path

import pyarrow as pa
import pyarrow.parquet as pq
import pytest

from stac_geoparquet.arrow import (
    parse_stac_items_to_arrow,
    parse_stac_ndjson_to_arrow,
    stac_table_to_items,
    stac_table_to_ndjson,
<<<<<<< HEAD
=======
    to_parquet,
>>>>>>> ab8768c3
)

from .json_equals import assert_json_value_equal

HERE = Path(__file__).parent

TEST_COLLECTIONS = [
    "3dep-lidar-copc",
    "3dep-lidar-dsm",
    "cop-dem-glo-30",
    "io-lulc-annual-v02",
    "io-lulc",
    "landsat-c2-l1",
    "landsat-c2-l2",
    "naip",
    "planet-nicfi-analytic",
    "sentinel-1-rtc",
    "sentinel-2-l2a",
    "us-census",
]


@pytest.mark.parametrize("collection_id", TEST_COLLECTIONS)
def test_round_trip_read_write(collection_id: str):
    with open(HERE / "data" / f"{collection_id}-pc.json") as f:
        items = json.load(f)

    table = pa.Table.from_batches(parse_stac_items_to_arrow(items))
    items_result = list(stac_table_to_items(table))

    for result, expected in zip(items_result, items):
        assert_json_value_equal(result, expected, precision=0)


@pytest.mark.parametrize("collection_id", TEST_COLLECTIONS)
def test_round_trip_write_read_ndjson(collection_id: str, tmp_path: Path):
    # First load into a STAC-GeoParquet table
    path = HERE / "data" / f"{collection_id}-pc.json"
    table = pa.Table.from_batches(parse_stac_ndjson_to_arrow(path))

    # Then write to disk
    stac_table_to_ndjson(table, tmp_path / "tmp.ndjson")

    # Then read back and assert tables match
    table = pa.Table.from_batches(parse_stac_ndjson_to_arrow(tmp_path / "tmp.ndjson"))


def test_table_contains_geoarrow_metadata():
    collection_id = "naip"
    with open(HERE / "data" / f"{collection_id}-pc.json") as f:
        items = json.load(f)

    table = pa.Table.from_batches(parse_stac_items_to_arrow(items))
    field_meta = table.schema.field("geometry").metadata
    assert field_meta[b"ARROW:extension:name"] == b"geoarrow.wkb"
    assert json.loads(field_meta[b"ARROW:extension:metadata"])["crs"]["id"] == {
        "authority": "EPSG",
        "code": 4326,
    }


@pytest.mark.parametrize("collection_id", TEST_COLLECTIONS)
def test_parse_json_to_arrow(collection_id: str):
    path = HERE / "data" / f"{collection_id}-pc.json"
    table = pa.Table.from_batches(parse_stac_ndjson_to_arrow(path))
    items_result = list(stac_table_to_items(table))

    with open(HERE / "data" / f"{collection_id}-pc.json") as f:
        items = json.load(f)

    for result, expected in zip(items_result, items):
        assert_json_value_equal(result, expected, precision=0)


def test_to_arrow_deprecated():
    with pytest.warns(FutureWarning):
        import stac_geoparquet.to_arrow
    stac_geoparquet.to_arrow.parse_stac_items_to_arrow


def test_from_arrow_deprecated():
    with pytest.warns(FutureWarning):
        import stac_geoparquet.from_arrow
<<<<<<< HEAD
=======

    stac_geoparquet.from_arrow.stac_table_to_items


def test_to_parquet_two_geometry_columns():
    """
    When writing STAC Items that have a proj:geometry field, there should be two
    geometry columns listed in the GeoParquet metadata.
    """
    with open(HERE / "data" / "3dep-lidar-copc-pc.json") as f:
        items = json.load(f)
>>>>>>> ab8768c3

    table = pa.Table.from_batches(parse_stac_items_to_arrow(items))
    with BytesIO() as bio:
        to_parquet(table, bio)
        bio.seek(0)
        pq_meta = pq.read_metadata(bio)

    geo_meta = json.loads(pq_meta.metadata[b"geo"])
    assert geo_meta["primary_column"] == "geometry"
    assert "geometry" in geo_meta["columns"].keys()
    assert "proj:geometry" in geo_meta["columns"].keys()<|MERGE_RESOLUTION|>--- conflicted
+++ resolved
@@ -1,8 +1,5 @@
 import json
-<<<<<<< HEAD
-=======
 from io import BytesIO
->>>>>>> ab8768c3
 from pathlib import Path
 
 import pyarrow as pa
@@ -14,10 +11,7 @@
     parse_stac_ndjson_to_arrow,
     stac_table_to_items,
     stac_table_to_ndjson,
-<<<<<<< HEAD
-=======
     to_parquet,
->>>>>>> ab8768c3
 )
 
 from .json_equals import assert_json_value_equal
@@ -101,8 +95,6 @@
 def test_from_arrow_deprecated():
     with pytest.warns(FutureWarning):
         import stac_geoparquet.from_arrow
-<<<<<<< HEAD
-=======
 
     stac_geoparquet.from_arrow.stac_table_to_items
 
@@ -114,7 +106,6 @@
     """
     with open(HERE / "data" / "3dep-lidar-copc-pc.json") as f:
         items = json.load(f)
->>>>>>> ab8768c3
 
     table = pa.Table.from_batches(parse_stac_items_to_arrow(items))
     with BytesIO() as bio:
