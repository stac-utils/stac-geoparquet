import json
<<<<<<< HEAD
import math
from io import BytesIO
=======
>>>>>>> cf0699b1
from pathlib import Path

import pyarrow as pa
import pyarrow.parquet as pq
import pytest

from stac_geoparquet.arrow import (
    parse_stac_items_to_arrow,
<<<<<<< HEAD
    stac_table_to_items,
    to_parquet,
)

HERE = Path(__file__).parent
=======
    parse_stac_ndjson_to_arrow,
    stac_table_to_items,
    stac_table_to_ndjson,
)
>>>>>>> cf0699b1

from .json_equals import assert_json_value_equal

HERE = Path(__file__).parent

TEST_COLLECTIONS = [
    "3dep-lidar-copc",
    "3dep-lidar-dsm",
    "cop-dem-glo-30",
    "io-lulc-annual-v02",
    "io-lulc",
    "landsat-c2-l1",
    "landsat-c2-l2",
    "naip",
    "planet-nicfi-analytic",
    "sentinel-1-rtc",
    "sentinel-2-l2a",
    "us-census",
]


@pytest.mark.parametrize("collection_id", TEST_COLLECTIONS)
def test_round_trip_read_write(collection_id: str):
    with open(HERE / "data" / f"{collection_id}-pc.json") as f:
        items = json.load(f)

    table = pa.Table.from_batches(parse_stac_items_to_arrow(items))
    items_result = list(stac_table_to_items(table))

    for result, expected in zip(items_result, items):
        assert_json_value_equal(result, expected, precision=0)


@pytest.mark.parametrize("collection_id", TEST_COLLECTIONS)
def test_round_trip_write_read_ndjson(collection_id: str, tmp_path: Path):
    # First load into a STAC-GeoParquet table
    path = HERE / "data" / f"{collection_id}-pc.json"
    table = pa.Table.from_batches(parse_stac_ndjson_to_arrow(path))

    # Then write to disk
    stac_table_to_ndjson(table, tmp_path / "tmp.ndjson")

    # Then read back and assert tables match
    table = pa.Table.from_batches(parse_stac_ndjson_to_arrow(tmp_path / "tmp.ndjson"))


def test_table_contains_geoarrow_metadata():
    collection_id = "naip"
    with open(HERE / "data" / f"{collection_id}-pc.json") as f:
        items = json.load(f)

    table = pa.Table.from_batches(parse_stac_items_to_arrow(items))
    field_meta = table.schema.field("geometry").metadata
    assert field_meta[b"ARROW:extension:name"] == b"geoarrow.wkb"
    assert json.loads(field_meta[b"ARROW:extension:metadata"])["crs"]["id"] == {
        "authority": "EPSG",
        "code": 4326,
    }


@pytest.mark.parametrize("collection_id", TEST_COLLECTIONS)
def test_parse_json_to_arrow(collection_id: str):
    path = HERE / "data" / f"{collection_id}-pc.json"
    table = pa.Table.from_batches(parse_stac_ndjson_to_arrow(path))
    items_result = list(stac_table_to_items(table))

    with open(HERE / "data" / f"{collection_id}-pc.json") as f:
        items = json.load(f)

    for result, expected in zip(items_result, items):
        assert_json_value_equal(result, expected, precision=0)


def test_to_arrow_deprecated():
    with pytest.warns(FutureWarning):
        import stac_geoparquet.to_arrow
    stac_geoparquet.to_arrow.parse_stac_items_to_arrow


def test_from_arrow_deprecated():
    with pytest.warns(FutureWarning):
        import stac_geoparquet.from_arrow

    stac_geoparquet.from_arrow.stac_table_to_items


def test_to_parquet_two_geometry_columns():
    """
    When writing STAC Items that have a proj:geometry field, there should be two
    geometry columns listed in the GeoParquet metadata.
    """
    with open(HERE / "data" / "3dep-lidar-copc-pc.json") as f:
        items = json.load(f)

    table = pa.Table.from_batches(parse_stac_items_to_arrow(items))
    with BytesIO() as bio:
        to_parquet(table, bio)
        bio.seek(0)
        pq_meta = pq.read_metadata(bio)

    geo_meta = json.loads(pq_meta.metadata[b"geo"])
    assert geo_meta["primary_column"] == "geometry"
    assert "geometry" in geo_meta["columns"].keys()
    assert "proj:geometry" in geo_meta["columns"].keys()<|MERGE_RESOLUTION|>--- conflicted
+++ resolved
@@ -1,9 +1,5 @@
 import json
-<<<<<<< HEAD
-import math
 from io import BytesIO
-=======
->>>>>>> cf0699b1
 from pathlib import Path
 
 import pyarrow as pa
@@ -12,18 +8,11 @@
 
 from stac_geoparquet.arrow import (
     parse_stac_items_to_arrow,
-<<<<<<< HEAD
-    stac_table_to_items,
-    to_parquet,
-)
-
-HERE = Path(__file__).parent
-=======
     parse_stac_ndjson_to_arrow,
     stac_table_to_items,
     stac_table_to_ndjson,
+    to_parquet,
 )
->>>>>>> cf0699b1
 
 from .json_equals import assert_json_value_equal
 
