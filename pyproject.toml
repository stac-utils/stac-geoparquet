[build-system]
requires = ["hatchling>=1.22.2", "hatch-vcs>=0.3.0"]
build-backend = "hatchling.build"

[project]
name = "stac-geoparquet"
authors = [{ name = "Tom Augspurger", email = "taugspurger@microsoft.com" }]
readme = "README.md"
license = { file = "LICENSE" }
classifiers = ["License :: OSI Approved :: MIT License"]
dynamic = ["version", "description"]
requires-python = ">=3.9"
dependencies = [
    "ciso8601",
    "geopandas",
    "packaging",
    "pandas",
    # Needed for RecordBatch.append_column
    # !=19.0.0 b/c https://github.com/apache/arrow/issues/45283
    "pyarrow>=16,!=19.0.0",
    "pyproj",
    "pystac",
    "shapely",
    "orjson",
    'typing_extensions; python_version < "3.11"',
]

[tool.hatch.version]
source = "vcs"

[tool.hatch.build.hooks.vcs]
version-file = "stac_geoparquet/_version.py"

[project.optional-dependencies]
deltalake = [
    "deltalake",
]

pgstac = [
    "psycopg[binary]",
    "pypgstac",
]
<<<<<<< HEAD
=======

pc = [
    "adlfs",
    "azure-data-tables",
    "psycopg[binary,pool]",
    "pypgstac",
    "tqdm"
]
>>>>>>> 0bf55fdd

[dependency-groups]
dev = [
    "check-jsonschema",
    "jsonschema",
    "mypy",
    "numpy>=2",
    "pre-commit",
    "pytest-recording>=0.13.2",
    "pytest",
    "requests",
    "ruff",
    "stac-geoparquet[deltalake]",
    "stac-geoparquet[pc]",
    "stac-geoparquet[pgstac]",
    "types-python-dateutil",
    "types-requests",
    "vcrpy>=7.0.0",
]
docs = [
    "griffe-inherited-docstrings",
    "mike>=2",
    "mkdocs-jupyter",
    "mkdocs-material[imaging]>=9.5",
    "mkdocs",
    "mkdocstrings[python]>=0.25.1",
]

[tool.uv]
default-groups = ["dev", "docs"]


[project.urls]
Home = "https://github.com/stac-utils/stac-geoparquet"


[tool.pytest.ini_options]
minversion = "6.0"
filterwarnings = ["ignore:.*distutils Version.*:DeprecationWarning"]

[tool.mypy]

python_version = "3.10"

[[tool.mypy.overrides]]
module = [
    "ciso8601.*",
    "fsspec.*",
    "geopandas.*",
    "pandas.*",
    "pyarrow.*",
    "pypgstac.*",
    "pyproj.*",
    "rich.*",
    "shapely.*",
    "tqdm.*",
]

ignore_missing_imports = true

[[tool.mypy.overrides]]
module = "stac_geoparquet.*"
disallow_untyped_defs = true

[tool.ruff.lint]
select = [
    # Pyflakes
    "F",
    # Pycodestyle
    "E",
    "W",
    # isort
    "I",
]
ignore = [
    "E501", # Line too long
]

[tool.ruff.lint.extend-per-file-ignores]
"__init__.py" = [
    "F401", # Allow unused imports in __init__.py files
]<|MERGE_RESOLUTION|>--- conflicted
+++ resolved
@@ -40,17 +40,6 @@
     "psycopg[binary]",
     "pypgstac",
 ]
-<<<<<<< HEAD
-=======
-
-pc = [
-    "adlfs",
-    "azure-data-tables",
-    "psycopg[binary,pool]",
-    "pypgstac",
-    "tqdm"
-]
->>>>>>> 0bf55fdd
 
 [dependency-groups]
 dev = [
